--- conflicted
+++ resolved
@@ -1,59 +1,4 @@
 {
-<<<<<<< HEAD
-    "name": "jimpex",
-    "description": "Express as dependency injection container.",
-    "homepage": "https://homer0.github.io/jimpex/",
-    "version": "5.2.0",
-    "repository": "homer0/jimpex",
-    "author": "Leonardo Apiwan (@homer0) <me@homer0.com>",
-    "license": "MIT",
-    "dependencies": {
-      "wootils": "^4.0.1",
-      "jimple": "^1.5.0",
-      "express": "^4.17.1",
-      "body-parser": "^1.19.0",
-      "compression": "^1.7.4",
-      "node-fetch": "^2.6.0",
-      "urijs": "^1.19.2",
-      "statuses": "^2.0.0",
-      "fs-extra": "^9.0.1",
-      "multer": "^1.4.2",
-      "mime": "^2.4.6"
-    },
-    "devDependencies": {
-      "eslint": "^7.6.0",
-      "eslint-plugin-homer0": "^5.0.2",
-      "jest": "^26.4.2",
-      "esdoc": "^1.1.0",
-      "esdoc-standard-plugin": "^1.0.0",
-      "esdoc-node": "1.0.4",
-      "leasot": "^11.1.0",
-      "lint-staged": "^10.2.11",
-      "husky": "^4.2.5"
-    },
-    "engine-strict": true,
-    "engines": {
-      "node": ">=10.0.0"
-    },
-    "main": "src/index.js",
-    "husky": {
-      "hooks": {
-        "pre-commit": "./utils/hooks/pre-commit",
-        "post-merge": "./utils/hooks/post-merge"
-      }
-    },
-    "lint-staged": {
-      "*.js": "eslint"
-    },
-    "scripts": {
-      "hooks": "./utils/hooks/install",
-      "test": "./utils/scripts/test",
-      "lint": "./utils/scripts/lint",
-      "lint:all": "./utils/scripts/lint-all",
-      "predocs": "./utils/scripts/docs-index",
-      "docs": "./utils/scripts/docs",
-      "todo": "./utils/scripts/todo"
-=======
   "name": "jimpex",
   "description": "Express as dependency injection container.",
   "homepage": "https://homer0.github.io/jimpex/",
@@ -78,15 +23,12 @@
   "devDependencies": {
     "eslint": "^7.7.0",
     "eslint-plugin-homer0": "^5.0.2",
-    "jest-ex": "^9.0.0",
-    "jest-cli": "^26.2.2",
-    "jasmine-expect": "^4.0.3",
+    "jest": "^26.4.2",
     "esdoc": "^1.1.0",
     "esdoc-standard-plugin": "^1.0.0",
     "esdoc-node": "1.0.4",
     "leasot": "^11.1.0",
     "lint-staged": "^10.2.11",
-    "coveralls": "^3.1.0",
     "husky": "^4.2.5"
   },
   "engine-strict": true,
@@ -98,7 +40,6 @@
     "hooks": {
       "pre-commit": "./utils/hooks/pre-commit",
       "post-merge": "./utils/hooks/post-merge"
->>>>>>> 2b1783dd
     }
   },
   "lint-staged": {
